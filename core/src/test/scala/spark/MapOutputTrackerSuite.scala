package spark

import org.scalatest.FunSuite

import akka.actor._
import spark.scheduler.MapStatus
import spark.storage.BlockManagerId
import spark.util.AkkaUtils

class MapOutputTrackerSuite extends FunSuite with LocalSparkContext {
 
  test("compressSize") {
    assert(MapOutputTracker.compressSize(0L) === 0)
    assert(MapOutputTracker.compressSize(1L) === 1)
    assert(MapOutputTracker.compressSize(2L) === 8)
    assert(MapOutputTracker.compressSize(10L) === 25)
    assert((MapOutputTracker.compressSize(1000000L) & 0xFF) === 145)
    assert((MapOutputTracker.compressSize(1000000000L) & 0xFF) === 218)
    // This last size is bigger than we can encode in a byte, so check that we just return 255
    assert((MapOutputTracker.compressSize(1000000000000000000L) & 0xFF) === 255)
  }

  test("decompressSize") {
    assert(MapOutputTracker.decompressSize(0) === 0)
    for (size <- Seq(2L, 10L, 100L, 50000L, 1000000L, 1000000000L)) {
      val size2 = MapOutputTracker.decompressSize(MapOutputTracker.compressSize(size))
      assert(size2 >= 0.99 * size && size2 <= 1.11 * size,
        "size " + size + " decompressed to " + size2 + ", which is out of range")
    }
  }

  test("master start and stop") {
    val actorSystem = ActorSystem("test")
    val tracker = new MapOutputTracker()
    tracker.trackerActor = actorSystem.actorOf(Props(new MapOutputTrackerActor(tracker)))
    tracker.stop()
  }

  test("master register and fetch") {
    val actorSystem = ActorSystem("test")
    val tracker = new MapOutputTracker()
    tracker.trackerActor = actorSystem.actorOf(Props(new MapOutputTrackerActor(tracker)))
    tracker.registerShuffle(10, 2)
    val compressedSize1000 = MapOutputTracker.compressSize(1000L)
    val compressedSize10000 = MapOutputTracker.compressSize(10000L)
    val size1000 = MapOutputTracker.decompressSize(compressedSize1000)
    val size10000 = MapOutputTracker.decompressSize(compressedSize10000)
    tracker.registerMapOutput(10, 0, new MapStatus(BlockManagerId("a", "hostA", 1000),
        Array(compressedSize1000, compressedSize10000)))
    tracker.registerMapOutput(10, 1, new MapStatus(BlockManagerId("b", "hostB", 1000),
        Array(compressedSize10000, compressedSize1000)))
    val statuses = tracker.getServerStatuses(10, 0)
    assert(statuses.toSeq === Seq((BlockManagerId("a", "hostA", 1000), size1000),
                                  (BlockManagerId("b", "hostB", 1000), size10000)))
    tracker.stop()
  }

  test("master register and unregister and fetch") {
    val actorSystem = ActorSystem("test")
    val tracker = new MapOutputTracker()
    tracker.trackerActor = actorSystem.actorOf(Props(new MapOutputTrackerActor(tracker)))
    tracker.registerShuffle(10, 2)
    val compressedSize1000 = MapOutputTracker.compressSize(1000L)
    val compressedSize10000 = MapOutputTracker.compressSize(10000L)
    val size1000 = MapOutputTracker.decompressSize(compressedSize1000)
    val size10000 = MapOutputTracker.decompressSize(compressedSize10000)
    tracker.registerMapOutput(10, 0, new MapStatus(BlockManagerId("a", "hostA", 1000),
        Array(compressedSize1000, compressedSize1000, compressedSize1000)))
    tracker.registerMapOutput(10, 1, new MapStatus(BlockManagerId("b", "hostB", 1000),
        Array(compressedSize10000, compressedSize1000, compressedSize1000)))

    // As if we had two simulatenous fetch failures
    tracker.unregisterMapOutput(10, 0, BlockManagerId("a", "hostA", 1000))
    tracker.unregisterMapOutput(10, 0, BlockManagerId("a", "hostA", 1000))

    // The remaining reduce task might try to grab the output despite the shuffle failure;
    // this should cause it to fail, and the scheduler will ignore the failure due to the
    // stage already being aborted.
    intercept[FetchFailedException] { tracker.getServerStatuses(10, 1) }
  }

  test("remote fetch") {
<<<<<<< HEAD
    val hostname = "localhost"
    val (actorSystem, boundPort) = AkkaUtils.createActorSystem("spark", hostname, 0)
    System.setProperty("spark.hostPort", hostname + ":" + boundPort)
=======
    val (actorSystem, boundPort) = AkkaUtils.createActorSystem("spark", "localhost", 0)
    System.setProperty("spark.driver.port", boundPort.toString)    // Will be cleared by LocalSparkContext
    System.setProperty("spark.hostPort", "localhost:" + boundPort)

>>>>>>> 6fe9d4e6
    val masterTracker = new MapOutputTracker()
    masterTracker.trackerActor = actorSystem.actorOf(
        Props(new MapOutputTrackerActor(masterTracker)), "MapOutputTracker")
    
    val (slaveSystem, _) = AkkaUtils.createActorSystem("spark-slave", hostname, 0)
    val slaveTracker = new MapOutputTracker()
    slaveTracker.trackerActor = slaveSystem.actorFor(
        "akka://spark@localhost:" + boundPort + "/user/MapOutputTracker")
    
    masterTracker.registerShuffle(10, 1)
    masterTracker.incrementGeneration()
    slaveTracker.updateGeneration(masterTracker.getGeneration)
    intercept[FetchFailedException] { slaveTracker.getServerStatuses(10, 0) }

    val compressedSize1000 = MapOutputTracker.compressSize(1000L)
    val size1000 = MapOutputTracker.decompressSize(compressedSize1000)
    masterTracker.registerMapOutput(10, 0, new MapStatus(
      BlockManagerId("a", "hostA", 1000), Array(compressedSize1000)))
    masterTracker.incrementGeneration()
    slaveTracker.updateGeneration(masterTracker.getGeneration)
    assert(slaveTracker.getServerStatuses(10, 0).toSeq ===
           Seq((BlockManagerId("a", "hostA", 1000), size1000)))

    masterTracker.unregisterMapOutput(10, 0, BlockManagerId("a", "hostA", 1000))
    masterTracker.incrementGeneration()
    slaveTracker.updateGeneration(masterTracker.getGeneration)
    intercept[FetchFailedException] { slaveTracker.getServerStatuses(10, 0) }

    // failure should be cached
    intercept[FetchFailedException] { slaveTracker.getServerStatuses(10, 0) }
  }
}<|MERGE_RESOLUTION|>--- conflicted
+++ resolved
@@ -80,16 +80,11 @@
   }
 
   test("remote fetch") {
-<<<<<<< HEAD
     val hostname = "localhost"
     val (actorSystem, boundPort) = AkkaUtils.createActorSystem("spark", hostname, 0)
+    System.setProperty("spark.driver.port", boundPort.toString)    // Will be cleared by LocalSparkContext
     System.setProperty("spark.hostPort", hostname + ":" + boundPort)
-=======
-    val (actorSystem, boundPort) = AkkaUtils.createActorSystem("spark", "localhost", 0)
-    System.setProperty("spark.driver.port", boundPort.toString)    // Will be cleared by LocalSparkContext
-    System.setProperty("spark.hostPort", "localhost:" + boundPort)
 
->>>>>>> 6fe9d4e6
     val masterTracker = new MapOutputTracker()
     masterTracker.trackerActor = actorSystem.actorOf(
         Props(new MapOutputTrackerActor(masterTracker)), "MapOutputTracker")
